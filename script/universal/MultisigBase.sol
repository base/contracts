--- conflicted
+++ resolved
@@ -141,11 +141,7 @@
         bytes32 hash = _getTransactionHash(_safe, _data);
         _signatures = Signatures.prepareSignatures(_safe, hash, _signatures);
 
-<<<<<<< HEAD
-        bytes memory simData = _execTransationCalldata(_safe, _data, _signatures);
-=======
         bytes memory simData = _execTransactionCalldata(_safe, data, _signatures);
->>>>>>> c17a3053
         Simulation.logSimulationLink({_to: _safe, _from: msg.sender, _data: simData});
 
         vm.startStateDiffRecording();
