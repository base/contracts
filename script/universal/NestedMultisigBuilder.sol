// SPDX-License-Identifier: MIT
pragma solidity ^0.8.15;

import "./MultisigBase.sol";

import { console } from "forge-std/console.sol";
import { IMulticall3 } from "forge-std/interfaces/IMulticall3.sol";

<<<<<<< HEAD
// import { IGnosisSafe, Enum } from "@eth-optimism-bedrock/scripts/interfaces/IGnosisSafe.sol";

=======
>>>>>>> 91039a91
/**
 * @title NestedMultisigBuilder
 * @notice Modeled from Optimism's SafeBuilder, but built for nested safes (Safes where the signers are other Safes).
 */
abstract contract NestedMultisigBuilder is MultisigBase {
    /**
     * -----------------------------------------------------------
     * Virtual Functions
     * -----------------------------------------------------------
     */

    /**
     * @notice Follow up assertions to ensure that the script ran to completion
     */
    function _postCheck(Vm.AccountAccess[] memory accesses, SimulationPayload memory simPayload) internal virtual;

    /**
     * @notice Creates the calldata
     */
    function _buildCalls() internal virtual view returns (IMulticall3.Call3[] memory);

    /**
     * @notice Returns the nested safe address to execute the final transaction from
     */
    function _ownerSafe() internal virtual view returns (address);

    /**
     * -----------------------------------------------------------
     * Implemented Functions
     * -----------------------------------------------------------
     */

    // Virtual method which can be overwritten.
    // This allows different nonce overrides for each safe in the nested multisig case.
    // IMPORTANT: this method is used in the sign, simulate, AND execution contexts
    // If you override it, ensure that the behavior is correct for all contexts
    // As an example, if you are pre-signing a message that needs safe.nonce+1 (before safe.nonce is executed),
    // you should explicitly set the nonce value with an env var.
    // Overwriting this method with safe.nonce + 1 will cause issues upon execution because the transaction
    // hash will differ from the one signed.
    function _getNonce(IGnosisSafe safe) internal view override virtual returns (uint256 nonce) {
        string memory safeAddrStr = vm.toString(address(safe));
        nonce = safe.nonce();
        console.log("Safe", safeAddrStr, "current nonce:", nonce);

        // In this overridden method, the process for determining the nonce is as follows:
        //   1. We look for an env var of the name SAFE_NONCE_{UPPERCASE_SAFE_ADDRESS}. For example,
        //      SAFE_NONCE_0X6DF4742A3C28790E63FE933F7D108FE9FCE51EA4.
        //   2. If it exists, we use it as the nonce override for the safe.
        //   3. If it does not exist, we use the current nonce of the safe.
        //   4. We explicitly do not use SAFE_NONCE as a fallback, because in the nested case it is
        //      ambiguous which safe it refers to.
        string memory safeNonceEnvVarName = string.concat("SAFE_NONCE_", vm.toUppercase(safeAddrStr));
        try vm.envUint(safeNonceEnvVarName) {
            nonce = vm.envUint(safeNonceEnvVarName);
            console.log("Creating transaction with nonce:", nonce);
        }
        catch {}
    }

    /**
     * Step 1
     * ======
     * Generate a transaction approval data to sign. This method should be called by a threshold
     * of members of each of the multisigs involved in the nested multisig. Signers will pass
     * their signature to a facilitator, who will execute the approval transaction for each
     * multisig (see step 2).
     */
    function sign(address _signerSafe) public {
        address nestedSafeAddress = _ownerSafe();

        // Snapshot and restore Safe nonce after simulation, otherwise the data logged to sign
        // would not match the actual data we need to sign, because the simulation
        // would increment the nonce.
        uint256 originalNonce = _getNonce(IGnosisSafe(nestedSafeAddress));
        uint256 originalSignerNonce = _getNonce(IGnosisSafe(_signerSafe));

        IMulticall3.Call3[] memory nestedCalls = _buildCalls();
        IMulticall3.Call3 memory call = _generateApproveCall(nestedSafeAddress, nestedCalls);
        bytes32 hash = _getTransactionHash(_signerSafe, toArray(call));

        console.log("---\nIf submitting onchain, call Safe.approveHash on %s with the following hash:", _signerSafe);
        console.logBytes32(hash);
        (Vm.AccountAccess[] memory accesses, SimulationPayload memory simPayload) = _simulateForSigner(_signerSafe, nestedSafeAddress, nestedCalls);
        _postCheck(accesses, simPayload);

        // Restore the original nonce.
        vm.store(nestedSafeAddress, SAFE_NONCE_SLOT, bytes32(uint256(originalNonce)));
        vm.store(_signerSafe, SAFE_NONCE_SLOT, bytes32(uint256(originalSignerNonce)));

        _printDataToSign(_signerSafe, toArray(call));
    }

    /**
     * Step 2
     * ======
     * Execute an approval transaction. This method should be called by a facilitator
     * (non-signer), once for each of the multisigs involved in the nested multisig,
     * after collecting a threshold of signatures for each multisig (see step 1).
     */
    function approve(address _signerSafe, bytes memory _signatures) public {
        address nestedSafeAddress = _ownerSafe();
        IMulticall3.Call3[] memory nestedCalls = _buildCalls();
        IMulticall3.Call3 memory call = _generateApproveCall(nestedSafeAddress, nestedCalls);

        address[] memory approvers = _getApprovers(_signerSafe, toArray(call));
        _signatures = prevalidatedSignaturesAndCheckDuplicate(_signatures, approvers);

        vm.startBroadcast();
        (Vm.AccountAccess[] memory accesses, SimulationPayload memory simPayload) = _executeTransaction(_signerSafe, toArray(call), _signatures);
        vm.stopBroadcast();

        _postCheck(accesses, simPayload);
    }

    /**
     * Step 3
     * ======
     * Execute the transaction. This method should be called by a facilitator (non-signer), after
     * all of the approval transactions have been submitted onchain (see step 2).
     */
    function run() public {
        address nestedSafeAddress = _ownerSafe();
        IMulticall3.Call3[] memory nestedCalls = _buildCalls();
        address[] memory approvers = _getApprovers(nestedSafeAddress, nestedCalls);
        bytes memory signatures = prevalidatedSignatures(approvers);

        vm.startBroadcast();
        (Vm.AccountAccess[] memory accesses, SimulationPayload memory simPayload) = _executeTransaction(nestedSafeAddress, nestedCalls, signatures);
        vm.stopBroadcast();

        _postCheck(accesses, simPayload);
    }

    function _generateApproveCall(address _safe, IMulticall3.Call3[] memory _calls) internal view returns (IMulticall3.Call3 memory) {
        IGnosisSafe safe = IGnosisSafe(payable(_safe));
        bytes32 hash = _getTransactionHash(_safe, _calls);

        console.log("---\nNested hash:");
        console.logBytes32(hash);

        return IMulticall3.Call3({
            target: _safe,
            allowFailure: false,
            callData: abi.encodeCall(safe.approveHash, (hash))
        });
    }

    function _getApprovers(address _safe, IMulticall3.Call3[] memory _calls) internal view returns (address[] memory) {
        IGnosisSafe safe = IGnosisSafe(payable(_safe));
        bytes32 hash = _getTransactionHash(_safe, _calls);

        // get a list of owners that have approved this transaction
        uint256 threshold = safe.getThreshold();
        address[] memory owners = safe.getOwners();
        address[] memory approvers = new address[](threshold);
        uint256 approverIndex;
        for (uint256 i; i < owners.length; i++) {
            address owner = owners[i];
            uint256 approved = safe.approvedHashes(owner, hash);
            if (approved == 1) {
                approvers[approverIndex] = owner;
                approverIndex++;
                if (approverIndex == threshold) {
                    return approvers;
                }
            }
        }
        address[] memory subset = new address[](approverIndex);
        for (uint256 i; i < approverIndex; i++) {
            subset[i] = approvers[i];
        }
        return subset;
    }

    function _simulateForSigner(address _signerSafe, address _safe, IMulticall3.Call3[] memory _calls)
        internal
        returns (Vm.AccountAccess[] memory, SimulationPayload memory)
    {
        IGnosisSafe safe = IGnosisSafe(payable(_safe));
        IGnosisSafe signerSafe = IGnosisSafe(payable(_signerSafe));
        bytes memory data = abi.encodeCall(IMulticall3.aggregate3, (_calls));
        bytes32 hash = _getTransactionHash(_safe, data);
        IMulticall3.Call3[] memory calls = new IMulticall3.Call3[](2);

        // simulate an approveHash, so that signer can verify the data they are signing
        bytes memory approveHashData = abi.encodeCall(IMulticall3.aggregate3, (toArray(
            IMulticall3.Call3({
                target: _safe,
                allowFailure: false,
                callData: abi.encodeCall(safe.approveHash, (hash))
            })
        )));
        bytes memory approveHashExec = abi.encodeCall(
            signerSafe.execTransaction,
            (
                address(multicall),
                0,
                approveHashData,
                Enum.Operation.DelegateCall,
                0,
                0,
                0,
                address(0),
                payable(address(0)),
                prevalidatedSignature(address(multicall))
            )
        );
        calls[0] = IMulticall3.Call3({
            target: _signerSafe,
            allowFailure: false,
            callData: approveHashExec
        });

        // simulate the final state changes tx, so that signer can verify the final results
        bytes memory finalExec = abi.encodeCall(
            safe.execTransaction,
            (
                address(multicall),
                0,
                data,
                Enum.Operation.DelegateCall,
                0,
                0,
                0,
                address(0),
                payable(address(0)),
                prevalidatedSignature(_signerSafe)
            )
        );
        calls[1] = IMulticall3.Call3({
            target: _safe,
            allowFailure: false,
            callData: finalExec
        });

        // For each safe, determine if a nonce override is needed. At this point,
        // no state overrides (i.e. vm.store) have been applied to the Foundry VM,
        // meaning the nonce is not yet overriden. Therefore these calls to
        // `safe.nonce()` will correctly return the current nonce of the safe.
        bool safeNonceOverride = _getNonce(safe) != safe.nonce();
        bool signerSafeNonceOverride = _getNonce(signerSafe) != signerSafe.nonce();

        // Now define the state overrides for the simulation.
        SimulationStateOverride[] memory overrides = new SimulationStateOverride[](2);
        // The state change simulation sets the multisig threshold to 1 in the
        // simulation to enable an approver to see what the final state change
        // will look like upon transaction execution. The multisig threshold
        // will not actually change in the transaction execution.
        if (safeNonceOverride) {
            overrides[0] = overrideSafeThresholdAndNonce(_safe, _getNonce(safe));
        } else {
            overrides[0] = overrideSafeThreshold(_safe);
        }
        // Set the signer safe threshold to 1, and set the owner to multicall.
        // This is a little hacky; reason is to simulate both the approve hash
        // and the final tx in a single Tenderly tx, using multicall. Given an
        // EOA cannot DELEGATECALL, multicall needs to own the signer safe.
        if (signerSafeNonceOverride) {
            overrides[1] = overrideSafeThresholdOwnerAndNonce(_signerSafe, address(multicall), _getNonce(signerSafe));
        } else {
            overrides[1] = overrideSafeThresholdAndOwner(_signerSafe, address(multicall));
        }

        bytes memory txData = abi.encodeCall(IMulticall3.aggregate3, (calls));
        console.log("---\nSimulation link:");
        logSimulationLink({
            _to: address(multicall),
            _data: txData,
            _from: msg.sender,
            _overrides: overrides
        });

        // Forge simulation of the data logged in the link. If the simulation fails
        // we revert to make it explicit that the simulation failed.
        SimulationPayload memory simPayload = SimulationPayload({
            to: address(multicall),
            data: txData,
            from: msg.sender,
            stateOverrides: overrides
        });
        Vm.AccountAccess[] memory accesses = simulateFromSimPayload(simPayload);
        return (accesses, simPayload);
    }
}<|MERGE_RESOLUTION|>--- conflicted
+++ resolved
@@ -6,11 +6,6 @@
 import { console } from "forge-std/console.sol";
 import { IMulticall3 } from "forge-std/interfaces/IMulticall3.sol";
 
-<<<<<<< HEAD
-// import { IGnosisSafe, Enum } from "@eth-optimism-bedrock/scripts/interfaces/IGnosisSafe.sol";
-
-=======
->>>>>>> 91039a91
 /**
  * @title NestedMultisigBuilder
  * @notice Modeled from Optimism's SafeBuilder, but built for nested safes (Safes where the signers are other Safes).
